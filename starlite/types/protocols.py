--- conflicted
+++ resolved
@@ -1,10 +1,4 @@
-<<<<<<< HEAD
-from __future__ import annotations
-
-from typing import Any, ClassVar, Protocol
-=======
 from typing import Any, Dict, Protocol, runtime_checkable
->>>>>>> 7f30eb71
 
 
 class Logger(Protocol):  # pragma: no cover
@@ -84,15 +78,8 @@
         """
 
 
-<<<<<<< HEAD
-class IsDataclass(Protocol):
-    """A dataclass type."""
-
-    __dataclass_fields__: ClassVar[dict]
-=======
 @runtime_checkable
 class DataclassProtocol(Protocol):
     """Protocol for instance checking dataclasses"""
 
-    __dataclass_fields__: Dict[str, Any]
->>>>>>> 7f30eb71
+    __dataclass_fields__: Dict[str, Any]