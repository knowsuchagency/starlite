from typing import (
    TYPE_CHECKING,
    Any,
    Awaitable,
    Dict,
    List,
    NamedTuple,
    Optional,
    Protocol,
    Tuple,
    Type,
    TypedDict,
    TypeVar,
    Union,
    runtime_checkable,
)

from pydantic import BaseModel
from typing_extensions import TypeGuard, get_args

from starlite.types.protocols import DataclassProtocol

if TYPE_CHECKING:
    from pydantic_openapi_schema.v3_1_0 import Schema

    from starlite.app import Starlite

ModelT = TypeVar("ModelT")
DataContainerT = TypeVar("DataContainerT", bound=Union[BaseModel, DataclassProtocol, TypedDict])  # type: ignore[valid-type]


@runtime_checkable
class InitPluginProtocol(Protocol):
    """Protocol used to define plugins that affect the application's init process."""

    __slots__ = ()

    def on_app_init(self, app: "Starlite") -> None:
        """Receive the Starlite application instance before ``init`` is finalized and allow the plugin to update various
        attributes.

        Examples:
            .. code-block: python
                from starlite import Starlite, get
                from starlite.plugins import InitPluginProtocol


                @get("/my-path")
                def my_route_handler() -> dict[str, str]:
                    return {"hello": "world"}


                class MyPlugin(InitPluginProtocol):
                    def on_app_init(self, app: Starlite) -> None:
                        # update app attributes

                        app.after_request = ...
                        app.after_response = ...
                        app.before_request = ...
                        app.dependencies.update({...})
                        app.exception_handlers.update({...})
                        app.guards.extend(...)
                        app.middleware.extend(...)
                        app.on_shutdown.extend(...)
                        app.on_startup.extend(...)
                        app.parameters.update({...})
                        app.response_class = ...
                        app.response_cookies.extend(...)
                        app.response_headers.update(...)
                        app.tags.extend(...)

                        # register a route handler
                        app.register(my_route_handler)


        Args:
            app: The :class:`Starlite <starlite.app.Starlite>` instance.

        Returns:
            None
        """
        return None  # noqa: R501


@runtime_checkable
class SerializationPluginProtocol(Protocol[ModelT, DataContainerT]):
    """Protocol used to define a serialization plugin.
    Serialization plugins are used to extend serialization and deserialization support.
    """

    __slots__ = ()

    @staticmethod
    def is_plugin_supported_type(value: Any) -> TypeGuard[ModelT]:
        """Given a value of indeterminate type, determine if this value is supported by the plugin.

        Args:
            value: An arbitrary value.

        Returns:
            A typeguard dictating whether the value is supported by the plugin.
        """
        raise NotImplementedError()

<<<<<<< HEAD
    def to_pydantic_model_class(
        self, model_class: Type[ModelT], localns: Optional[Dict[str, Any]] = None, **kwargs: Any
    ) -> Type["BaseModel"]:
        """Given a model_class supported by the plugin, convert it to a subclass of the pydantic BaseModel.

        Args:
            model_class: A model class supported by the plugin.
            localns: used for forward ref resolution.
            **kwargs: Any additional kwargs.
=======
    def to_dict(self, model_instance: ModelT) -> Union[Dict[str, Any], Awaitable[Dict[str, Any]]]:
        """Given an instance of a model supported by the plugin, return a dictionary of serializable values.

        Args:
            model_instance: A model instance of the type supported by the plugin.

        Notes:
            - This method can be async as well.
>>>>>>> 7f30eb71

        Returns:
            A string keyed dictionary of values.
        """
        raise NotImplementedError()

    def from_dict(self, model_class: Type[ModelT], **kwargs: Any) -> ModelT:
        """Given a class supported by this plugin and a dict of values, create an instance of the class.

        Args:
            model_class: A model class supported by the plugin.
            **kwargs: A string keyed mapping of values.

        Returns:
            A model instance.
        """
        raise NotImplementedError()

    def to_data_container_class(self, model_class: Type[ModelT], **kwargs: Any) -> Type[DataContainerT]:
        """Create a data container class corresponding to the given model class.

        :param model_class: The model class that serves as a basis.
        :param kwargs: Any kwargs.
        :return: The generated data container class.
        """
        raise NotImplementedError()

    def from_data_container_instance(
        self, model_class: Type[ModelT], data_container_instance: DataContainerT
    ) -> ModelT:
        """Create a model instance from the given data container instance.

        :param model_class: The model class to be instantiated.
        :param data_container_instance: The data container instance.
        :return: A model instance.
        """
        raise NotImplementedError()


@runtime_checkable
class OpenAPISchemaPluginProtocol(Protocol[ModelT]):
    """Protocol used to defined plugins that extends the support of OpenAPI schema generation for non-library types."""

    __slots__ = ()

    @staticmethod
    def is_plugin_supported_type(value: Any) -> TypeGuard[ModelT]:
        """Given a value of indeterminate type, determine if this value is supported by the plugin.

        Args:
            value: An arbitrary value.

        Returns:
            A typeguard dictating whether the value is supported by the plugin.
        """
        raise NotImplementedError()

    def to_openapi_schema(self, model_class: Type[ModelT]) -> "Schema":
        """Given a model class, transform it into an OpenAPI schema class.

        :param model_class: A model class.
        :return: An :class:`OpenAPI <pydantic_openapi_schema.v3_1_0.schema.Schema>` instance.
        """
        raise NotImplementedError()


def get_plugin_for_value(
    value: Any, plugins: List[SerializationPluginProtocol]
) -> Optional[SerializationPluginProtocol]:
    """Return a plugin for handling the given value, if any plugin supports it.

    Args:
        value: An arbitrary value.
        plugins: A list of plugins

    Returns:
        A plugin supporting the given value, or ``None``.
    """
    if plugins:
        if value and isinstance(value, (list, tuple)):
            value = value[0]
        if get_args(value):
            value = get_args(value)[0]
        for plugin in plugins:
            if plugin.is_plugin_supported_type(value):
                return plugin
    return None


class PluginMapping(NamedTuple):
    """Named tuple, mapping plugins > models."""

    plugin: SerializationPluginProtocol[Any, Any]
    model_class: Any

    def get_model_instance_for_value(
        self, value: Union[DataContainerT, List[DataContainerT], Tuple[DataContainerT, ...]]
    ) -> Any:
        """Given a value generated by plugin, return an instance of the original class.

        Can also accept a list or tuple of values.

        Args:
            value: A pydantic model instance or sequence of instances.

        Returns:
            Any
        """
        if isinstance(value, (list, tuple)):
            return [self.plugin.from_data_container_instance(self.model_class, item) for item in value]
        return self.plugin.from_data_container_instance(self.model_class, value)<|MERGE_RESOLUTION|>--- conflicted
+++ resolved
@@ -102,17 +102,6 @@
         """
         raise NotImplementedError()
 
-<<<<<<< HEAD
-    def to_pydantic_model_class(
-        self, model_class: Type[ModelT], localns: Optional[Dict[str, Any]] = None, **kwargs: Any
-    ) -> Type["BaseModel"]:
-        """Given a model_class supported by the plugin, convert it to a subclass of the pydantic BaseModel.
-
-        Args:
-            model_class: A model class supported by the plugin.
-            localns: used for forward ref resolution.
-            **kwargs: Any additional kwargs.
-=======
     def to_dict(self, model_instance: ModelT) -> Union[Dict[str, Any], Awaitable[Dict[str, Any]]]:
         """Given an instance of a model supported by the plugin, return a dictionary of serializable values.
 
@@ -121,7 +110,6 @@
 
         Notes:
             - This method can be async as well.
->>>>>>> 7f30eb71
 
         Returns:
             A string keyed dictionary of values.
