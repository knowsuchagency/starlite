--- conflicted
+++ resolved
@@ -1,4 +1,4 @@
-from typing import TYPE_CHECKING, Any, Dict, Optional, Type
+from typing import TYPE_CHECKING, Any, Dict, Type
 
 from pydantic import BaseModel
 from pydantic_openapi_schema.utils.utils import OpenAPI310PydanticSchema
@@ -26,13 +26,7 @@
     _models_map: Dict[Type[Table], Type["BaseModel"]] = {}
     _data_models_map: Dict[Type[Table], Type["BaseModel"]] = {}
 
-<<<<<<< HEAD
-    def to_pydantic_model_class(
-        self, model_class: Type[Table], localns: Optional[Dict[str, Any]] = None, **kwargs: Any
-    ) -> Type["BaseModel"]:
-=======
     def to_data_container_class(self, model_class: Type[Table], **kwargs: Any) -> Type["BaseModel"]:
->>>>>>> 7f30eb71
         """Given a piccolo model_class instance, convert it to a subclass of the piccolo "BaseModel".
 
         Since incoming request body's cannot and should not include values for
