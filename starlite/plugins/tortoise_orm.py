--- conflicted
+++ resolved
@@ -1,4 +1,4 @@
-from typing import TYPE_CHECKING, Any, Dict, List, Optional, Type, cast
+from typing import TYPE_CHECKING, Any, Dict, List, Type
 
 from pydantic import BaseModel
 from pydantic_factories.utils import is_pydantic_model
@@ -58,13 +58,7 @@
                     pydantic_model.__fields__[field_name].allow_none = True
         return pydantic_model
 
-<<<<<<< HEAD
-    def to_pydantic_model_class(
-        self, model_class: Type[Model], localns: Optional[Dict[str, Any]] = None, **kwargs: Any
-    ) -> Type[PydanticModel]:
-=======
     def to_data_container_class(self, model_class: Type[Model], **kwargs: Any) -> Type[PydanticModel]:
->>>>>>> 7f30eb71
         """Given a tortoise model_class instance, convert it to a subclass of the tortoise PydanticModel.
 
         Since incoming request body's cannot and should not include values for
