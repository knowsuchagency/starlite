--- conflicted
+++ resolved
@@ -1,4 +1,4 @@
-from typing import TYPE_CHECKING, Any, Dict, Optional, Type
+from typing import TYPE_CHECKING, Any, Dict, Type
 
 import pytest
 from pydantic import BaseModel
@@ -29,15 +29,8 @@
     name: str
 
 
-<<<<<<< HEAD
-class APlugin(PluginProtocol[AModel]):
-    def to_pydantic_model_class(
-        self, model_class: Type[AModel], localns: Optional[Dict[str, Any]] = None, **kwargs: Any
-    ) -> Type[BaseModel]:
-=======
 class APlugin(SerializationPluginProtocol[AModel, BaseModel]):
     def to_data_container_class(self, model_class: Type[AModel], **kwargs: Any) -> Type[BaseModel]:
->>>>>>> 7f30eb71
         assert model_class is AModel
         return APydanticModel
 
